--- conflicted
+++ resolved
@@ -87,13 +87,9 @@
 
 .. function:: qrfact(A)
 
-<<<<<<< HEAD
-   Compute the QR factorization of ``A`` and return a ``QR`` object. The components of the factorization ``F`` can be accessed as follows: the orthogonal matrix ``Q`` can be extracted with ``F[:Q]`` and the triangular matrix ``R`` with ``F[:R]``. The following functions are available for ``QR`` objects: ``size``, ``\``. When ``Q`` is extracted, the resulting type is the ``QRPackedQ`` object, and has the ``*`` operator overloaded to support efficient multiplication by ``Q`` and ``Q'``.
-=======
    Computes the QR factorization of ``A`` and returns a ``QR`` type, which is a ``Factorization`` ``F`` consisting of an orthogonal matrix ``F[:Q]`` and a triangular matrix ``F[:R]``.
    The following functions are available for ``QR`` objects: ``size``, ``\``.
    The orthogonal matrix ``Q=F[:Q]`` is a ``QRPackedQ`` type which has the ``*`` operator overloaded to support efficient multiplication by ``Q`` and ``Q'``. Multiplication with respect to either thin or full ``Q`` is allowed, i.e. both ``F[:Q]*F[:R]`` and ``F[:Q]*A`` are supported. A ``QRPackedQ`` matrix can be converted into a regular matrix with ``full``.
->>>>>>> 4b2a4e1b
 
 .. function:: qrfact!(A)
 
@@ -101,11 +97,7 @@
 
 .. function:: qrp(A, [thin]) -> Q, R, p
 
-<<<<<<< HEAD
-   Compute the QR factorization of ``A`` with pivoting, such that ``A[:,p] = Q*R``, Also see ``qrpfact``. The default is to compute a thin factorization.
-=======
    Computes the QR factorization of ``A`` with pivoting, such that ``A[:,p] = Q*R``, Also see ``qrpfact``. The default is to compute a thin factorization.
->>>>>>> 4b2a4e1b
 
 .. function:: qrpfact(A) -> QRPivoted
 

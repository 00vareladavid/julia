namespace JL_I {
    enum intrinsic {
        // wrap and unwrap
        box=0, unbox,
        // arithmetic
        neg_int, add_int, sub_int, mul_int,
        sdiv_int, udiv_int, srem_int, urem_int, smod_int,
        neg_float, add_float, sub_float, mul_float, div_float, rem_float,
        // same-type comparisons
        eq_int,  ne_int,
        slt_int, ult_int,
        sle_int, ule_int,
        eq_float, ne_float,
        lt_float, le_float,
        // mixed-type comparisons
        eqfsi64, eqfui64,
        ltfsi64, ltfui64,
        lefsi64, lefui64,
        ltsif64, ltuif64,
        lesif64, leuif64,
        fpiseq32, fpiseq64,
        fpislt32, fpislt64,
        // bitwise operators
        and_int, or_int, xor_int, not_int, shl_int, lshr_int, ashr_int,
        bswap_int, ctpop_int, ctlz_int, cttz_int,
        // conversion
        sext16, zext16, sext32, zext32, sext64, zext64, sext_int, zext_int,
        trunc8, trunc16, trunc32, trunc64, trunc_int,
        fptoui32, fptosi32, fptoui64, fptosi64,
        fpsiround32, fpsiround64, fpuiround32, fpuiround64,
        uitofp32, sitofp32, uitofp64, sitofp64,
        fptrunc32, fpext64,
        // functions
        abs_float, copysign_float,
        flipsign_int,
        // checked arithmetic
        checked_sadd, checked_uadd, checked_ssub, checked_usub,
        checked_smul, checked_umul,
        checked_fptoui32, checked_fptosi32, checked_fptoui64, checked_fptosi64,
        // c interface
        ccall, jl_alloca
    };
};

using namespace JL_I;

#include "ccall.cpp"

/*
  low-level intrinsics design:
  functions like add_int expect unboxed values of matching bit-length.
  every operation that can return an unboxed value does so.
  this maximizes opportunities for composing functions without
    unnecessary boxing.
  this means that box and unbox functions might do nothing except change
    the type tag of a value.
  boxing is delayed until absolutely necessary, and handled at the point
    where the box is needed.
*/

// convert int type to same-size float type
static Type *FT(Type *t)
{
    if (t->isFloatingPointTy())
        return t;
    if (t == T_int32) return T_float32;
    assert(t == T_int64);
    return T_float64;
}

// reinterpret-cast to float
static Value *FP(Value *v)
{
    if (v->getType()->isFloatingPointTy())
        return v;
    return builder.CreateBitCast(v, FT(v->getType()));
}

// convert float type to same-size int type
static Type *JL_INTT(Type *t)
{
    if (t->isIntegerTy())
        return t;
    if (t->isPointerTy())
        return T_size;
    if (t == T_float32) return T_int32;
    assert(t == T_float64);
    return T_int64;
}

// reinterpret-cast to int
static Value *JL_INT(Value *v)
{
    Type *t = v->getType();
    if (t->isIntegerTy())
        return v;
    if (t->isPointerTy())
        return builder.CreatePtrToInt(v, JL_INTT(t));
    return builder.CreateBitCast(v, JL_INTT(t));
}

static Value *uint_cnvt(Type *to, Value *x)
{
    Type *t = x->getType();
    if (t == to) return x;
    if (to->getPrimitiveSizeInBits() < x->getType()->getPrimitiveSizeInBits())
        return builder.CreateTrunc(x, to);
    return builder.CreateZExt(x, to);
}

static Value *emit_unboxed(jl_value_t *e, jl_codectx_t *ctx)
{
    if (jl_is_int32(e)) {
        return ConstantInt::get(T_int32, jl_unbox_int32(e));
    }
    else if (jl_is_int64(e)) {
        return ConstantInt::get(T_int64, jl_unbox_int64(e));
    }
    else if (jl_is_uint64(e)) {
        return mark_julia_type(ConstantInt::get(T_int64,
                                                (int64_t)jl_unbox_uint64(e)),
                               jl_uint64_type);
    }
    else if (jl_is_float64(e)) {
        return ConstantFP::get(T_float64, jl_unbox_float64(e));
    }
    else if (e == jl_true) {
        return ConstantInt::get(T_int1, 1);
    }
    else if (e == jl_false) {
        return ConstantInt::get(T_int1, 0);
    }
    else if (jl_is_bits_type(jl_typeof(e))) {
        jl_bits_type_t *bt = (jl_bits_type_t*)jl_typeof(e);
        int nb = jl_bitstype_nbits(bt);
        if (nb == 8)
            return mark_julia_type(ConstantInt::get(T_int8,
                                                    jl_unbox_int8(e)),
                                   (jl_value_t*)bt);
        if (nb == 16)
            return mark_julia_type(ConstantInt::get(T_int16,
                                                    jl_unbox_int16(e)),
                                   (jl_value_t*)bt);
        if (nb == 32)
            return mark_julia_type(ConstantInt::get(T_int32,
                                                    jl_unbox_int32(e)),
                                   (jl_value_t*)bt);
        if (nb == 64)
            return mark_julia_type(ConstantInt::get(T_int64,
                                                    jl_unbox_int64(e)),
                                   (jl_value_t*)bt);
        // TODO: bigger sizes
    }
    return emit_expr(e, ctx, false);
}

// emit code to unpack a raw value from a box
static Value *emit_unbox(Type *to, Type *pto, Value *x)
{
    if (x->getType() != jl_pvalue_llvmt) {
        // bools are stored internally as int8 (for now), so we need to make
        // unbox8(x::Bool) work.
        if (x->getType() == T_int1 && to == T_int8)
            return builder.CreateZExt(x, T_int8);
        if (x->getType()->isPointerTy() && !to->isPointerTy())
            return builder.CreatePtrToInt(x, to);
        return x;
    }
    Value *p = bitstype_pointer(x);
    if (to == T_int1) {
        // bools stored as int8, so an extra Trunc is needed to get an int1
        return builder.CreateTrunc(builder.
                                   CreateLoad(builder.
                                              CreateBitCast(p, T_pint8), false),
                                   T_int1);
    }
    return builder.CreateLoad(builder.CreateBitCast(p, pto), false);
}

// unbox trying to determine type automatically
static Value *auto_unbox(jl_value_t *x, jl_codectx_t *ctx)
{
    Value *v = emit_unboxed(x, ctx);
    if (v->getType() != jl_pvalue_llvmt) {
        if (v->getType() == T_int1)
            return builder.CreateZExt(v, T_int8);
        return JL_INT(v);
    }
    jl_value_t *bt = expr_type(x, ctx);
    if (!jl_is_bits_type(bt)) {
        if (jl_is_symbol(x)) {
            bt = (*ctx->declTypes)[((jl_sym_t*)x)->name];
<<<<<<< HEAD
            if (bt == NULL || !jl_is_bits_type(bt)) {
                jl_error("auto_unbox: unable to determine argument type");
            }
        } else {
			jl_error("auto_unbox: something went horribly wrong");
		}
=======
        }
        if (bt == NULL || !jl_is_bits_type(bt)) {
            // TODO: make sure this code is valid; hopefully it is
            // unreachable but it should still be well-formed.
            emit_error("auto_unbox: unable to determine argument type", ctx);
            return ConstantInt::get(T_size, 0);
        }
>>>>>>> 28a5cf46
    }
    unsigned int nb = jl_bitstype_nbits(bt);
    Type *to = IntegerType::get(jl_LLVMContext, nb);
    return emit_unbox(to, PointerType::get(to, 0), v);
}

// unbox using user-specified type
static Value *generic_unbox(jl_value_t *targ, jl_value_t *x, jl_codectx_t *ctx)
{
    jl_value_t *bt =
        jl_interpret_toplevel_expr_in(ctx->module, targ,
                                      &jl_tupleref(ctx->sp,0),
                                      jl_tuple_len(ctx->sp)/2);
    if (!jl_is_bits_type(bt))
        jl_error("unbox: expected bits type as first argument");
    unsigned int nb = jl_bitstype_nbits(bt);
    Type *to = IntegerType::get(jl_LLVMContext, nb);
    return emit_unbox(to, PointerType::get(to, 0), emit_unboxed(x, ctx));
}

static Value *generic_box(jl_value_t *targ, jl_value_t *x, jl_codectx_t *ctx)
{
    jl_value_t *bt =
        jl_interpret_toplevel_expr_in(ctx->module, targ,
                                      &jl_tupleref(ctx->sp,0),
                                      jl_tuple_len(ctx->sp)/2);
    if (!jl_is_bits_type(bt))
        jl_error("box: expected bits type as first argument");
    unsigned int nb = jl_bitstype_nbits(bt);
    Value *vx = auto_unbox(x, ctx);
    if (vx->getType()->getPrimitiveSizeInBits() != nb)
        jl_errorf("box: expected argument with %d bits", nb);
    Type *llvmt = julia_type_to_llvm(bt, ctx);
    if (llvmt == NULL) {
        return literal_pointer_val(jl_nothing);
    }
    if (vx->getType() != llvmt) {
        if (vx->getType()->isPointerTy() && !llvmt->isPointerTy()) {
            vx = builder.CreatePtrToInt(vx, llvmt);
        }
        else if (!vx->getType()->isPointerTy() && llvmt->isPointerTy()) {
            vx = builder.CreateIntToPtr(vx, llvmt);
        }
        else {
            if (llvmt == T_int1)
                vx = builder.CreateTrunc(vx, llvmt);
            else
                vx = builder.CreateBitCast(vx, llvmt);
        }
    }
    return mark_julia_type(vx, bt);
}

static Value *generic_trunc(jl_value_t *targ, jl_value_t *x, jl_codectx_t *ctx)
{
    jl_value_t *bt =
        jl_interpret_toplevel_expr_in(ctx->module, targ,
                                      &jl_tupleref(ctx->sp,0),
                                      jl_tuple_len(ctx->sp)/2);
    if (!jl_is_bits_type(bt))
        jl_error("trunc_int: expected bits type as first argument");
    unsigned int nb = jl_bitstype_nbits(bt);
    Type *to = IntegerType::get(jl_LLVMContext, nb);
    return builder.CreateTrunc(JL_INT(auto_unbox(x,ctx)), to);
}

static Value *generic_sext(jl_value_t *targ, jl_value_t *x, jl_codectx_t *ctx)
{
    jl_value_t *bt =
        jl_interpret_toplevel_expr_in(ctx->module, targ,
                                      &jl_tupleref(ctx->sp,0),
                                      jl_tuple_len(ctx->sp)/2);
    if (!jl_is_bits_type(bt))
        jl_error("sext_int: expected bits type as first argument");
    unsigned int nb = jl_bitstype_nbits(bt);
    Type *to = IntegerType::get(jl_LLVMContext, nb);
    return builder.CreateSExt(JL_INT(auto_unbox(x,ctx)), to);
}

static Value *generic_zext(jl_value_t *targ, jl_value_t *x, jl_codectx_t *ctx)
{
    jl_value_t *bt =
        jl_interpret_toplevel_expr_in(ctx->module, targ,
                                      &jl_tupleref(ctx->sp,0),
                                      jl_tuple_len(ctx->sp)/2);
    if (!jl_is_bits_type(bt))
        jl_error("zext_int: expected bits type as first argument");
    unsigned int nb = jl_bitstype_nbits(bt);
    Type *to = IntegerType::get(jl_LLVMContext, nb);
    return builder.CreateZExt(JL_INT(auto_unbox(x,ctx)), to);
}

static Value *emit_eqfsi64(Value *x, Value *y)
{
    x = FP(x);
    Value *fy = JL_INT(y);
    return builder.CreateAnd
        (builder.CreateFCmpOEQ(x, builder.CreateSIToFP(fy, T_float64)),
         builder.CreateICmpEQ(fy, builder.CreateFPToSI
                              (builder.CreateSIToFP(fy, T_float64),
                               T_int64)));
}

static Value *emit_eqfui64(Value *x, Value *y)
{
    x = FP(x);
    Value *fy = JL_INT(y);
    return builder.CreateAnd
        (builder.CreateFCmpOEQ(x, builder.CreateUIToFP(fy, T_float64)),
         builder.CreateICmpEQ(fy, builder.CreateFPToUI
                              (builder.CreateUIToFP(fy, T_float64),
                               T_int64)));
}

#define HANDLE(intr,n)                                                  \
    case intr: if (nargs!=n) jl_error(#intr": wrong number of arguments");

static Value *emit_intrinsic(intrinsic f, jl_value_t **args, size_t nargs,
                             jl_codectx_t *ctx)
{
    if (f == ccall) return emit_ccall(args, nargs, ctx);
    if (f == box) {
        if (nargs!=2)
            jl_error("box: wrong number of arguments");
        return generic_box(args[1], args[2], ctx);
    }
    if (f == unbox) {
        if (nargs!=2)
            jl_error("unbox: wrong number of arguments");
        return generic_unbox(args[1], args[2], ctx);
    }
    if (f == trunc_int) {
        if (nargs!=2)
            jl_error("trunc_int: wrong number of arguments");
        return generic_trunc(args[1], args[2], ctx);
    }
    if (f == sext_int) {
        if (nargs!=2)
            jl_error("sext_int: wrong number of arguments");
        return generic_sext(args[1], args[2], ctx);
    }
    if (f == zext_int) {
        if (nargs!=2)
            jl_error("zext_int: wrong number of arguments");
        return generic_zext(args[1], args[2], ctx);
    }
    if (nargs < 1) jl_error("invalid intrinsic call");
    Value *x = auto_unbox(args[1], ctx);
    Value *y = NULL;
    if (nargs>1) {
        y = auto_unbox(args[2], ctx);
    }
    Type *t = x->getType();
    Value *fy;
    Value *den;
    switch (f) {
    HANDLE(neg_int,1) return builder.CreateSub(ConstantInt::get(t, 0), JL_INT(x));
    HANDLE(add_int,2) return builder.CreateAdd(JL_INT(x), JL_INT(y));
    HANDLE(sub_int,2) return builder.CreateSub(JL_INT(x), JL_INT(y));
    HANDLE(mul_int,2) return builder.CreateMul(JL_INT(x), JL_INT(y));
    HANDLE(sdiv_int,2)
        den = JL_INT(y);
        raise_exception_unless(builder.CreateICmpNE(den,
                                                    ConstantInt::get(t,0)),
                               jldiverr_var, ctx);
        return builder.CreateSDiv(JL_INT(x), den);
    HANDLE(udiv_int,2)
        den = JL_INT(y);
        raise_exception_unless(builder.CreateICmpNE(den,
                                                    ConstantInt::get(t,0)),
                               jldiverr_var, ctx);
        return builder.CreateUDiv(JL_INT(x), den);

    HANDLE(srem_int,2) return builder.CreateSRem(JL_INT(x), JL_INT(y));
    HANDLE(urem_int,2) return builder.CreateURem(JL_INT(x), JL_INT(y));
    HANDLE(smod_int,2)
        x = JL_INT(x); y = JL_INT(y);
        return builder.CreateSRem(builder.CreateAdd(y,builder.CreateSRem(x,y)),y);

    HANDLE(neg_float,1) return builder.CreateFMul(ConstantFP::get(FT(t), -1.0), FP(x));
    HANDLE(add_float,2) return builder.CreateFAdd(FP(x), FP(y));
    HANDLE(sub_float,2) return builder.CreateFSub(FP(x), FP(y));
    HANDLE(mul_float,2) return builder.CreateFMul(FP(x), FP(y));
    HANDLE(div_float,2) return builder.CreateFDiv(FP(x), FP(y));
    HANDLE(rem_float,2) return builder.CreateFRem(FP(x), FP(y));

    HANDLE(checked_sadd,2)
    HANDLE(checked_uadd,2)
    HANDLE(checked_ssub,2)
    HANDLE(checked_usub,2)
    HANDLE(checked_smul,2)
    HANDLE(checked_umul,2) {
        Value *ix = JL_INT(x); Value *iy = JL_INT(y);
        Type *atypes[2] = { ix->getType(), iy->getType() };
        Value *res = builder.CreateCall2
            (Intrinsic::getDeclaration(jl_Module,
                                       f==checked_sadd ?
                                       Intrinsic::sadd_with_overflow :
                                       (f==checked_uadd ?
                                        Intrinsic::uadd_with_overflow :
                                        (f==checked_ssub ?
                                         Intrinsic::ssub_with_overflow :
                                         (f==checked_usub ?
                                          Intrinsic::usub_with_overflow :
                                          (f==checked_smul ?
                                           Intrinsic::smul_with_overflow :
                                           Intrinsic::umul_with_overflow)))),
                                       ArrayRef<Type*>(atypes)),
             ix, iy);
        Value *obit = builder.CreateExtractValue(res, ArrayRef<unsigned>(1));
        raise_exception_if(obit, jlovferr_var, ctx);
        return builder.CreateExtractValue(res, ArrayRef<unsigned>(0));
    }

    HANDLE(eq_int,2)  return builder.CreateICmpEQ(JL_INT(x), JL_INT(y));
    HANDLE(ne_int,2)  return builder.CreateICmpNE(JL_INT(x), JL_INT(y));
    HANDLE(slt_int,2) return builder.CreateICmpSLT(JL_INT(x), JL_INT(y));
    HANDLE(ult_int,2) return builder.CreateICmpULT(JL_INT(x), JL_INT(y));
    HANDLE(sle_int,2) return builder.CreateICmpSLE(JL_INT(x), JL_INT(y));
    HANDLE(ule_int,2) return builder.CreateICmpULE(JL_INT(x), JL_INT(y));

    HANDLE(eq_float,2) return builder.CreateFCmpOEQ(FP(x), FP(y));
    HANDLE(ne_float,2) return builder.CreateFCmpUNE(FP(x), FP(y));
    HANDLE(lt_float,2) return builder.CreateFCmpOLT(FP(x), FP(y));
    HANDLE(le_float,2) return builder.CreateFCmpOLE(FP(x), FP(y));

    HANDLE(eqfsi64,2) return emit_eqfsi64(x, y);
    HANDLE(eqfui64,2) return emit_eqfui64(x, y);
    HANDLE(ltfsi64,2) {
        x = FP(x);
        fy = JL_INT(y);
        return builder.CreateOr(
            builder.CreateFCmpOLT(x, builder.CreateSIToFP(fy, T_float64)),
            builder.CreateAnd(
                builder.CreateFCmpOEQ(x, builder.CreateSIToFP(fy, T_float64)),
                builder.CreateICmpSGT(
                    fy, builder.CreateFPToSI(
                        builder.CreateSIToFP(fy, T_float64),
                        T_int64
                    )
                )
            )
        );
    }
    HANDLE(ltfui64,2) {
        x = FP(x);
        fy = JL_INT(y);
        return builder.CreateOr(
            builder.CreateFCmpOLT(x, builder.CreateUIToFP(fy, T_float64)),
            builder.CreateAnd(
                builder.CreateFCmpOEQ(x, builder.CreateUIToFP(fy, T_float64)),
                builder.CreateICmpUGT(
                    fy, builder.CreateFPToUI(
                        builder.CreateUIToFP(fy, T_float64),
                        T_int64
                    )
                )
            )
        );
    }
    HANDLE(lefsi64,2) {
        x = FP(x);
        fy = JL_INT(y);
        return builder.CreateOr(
            builder.CreateFCmpOLT(x, builder.CreateSIToFP(fy, T_float64)),
            builder.CreateAnd(
                builder.CreateFCmpOEQ(x, builder.CreateSIToFP(fy, T_float64)),
                builder.CreateICmpSGE(
                    fy, builder.CreateFPToSI(
                        builder.CreateSIToFP(fy, T_float64),
                        T_int64
                    )
                )
            )
        );
    }
    HANDLE(lefui64,2) {
        x = FP(x);
        fy = JL_INT(y);
        return builder.CreateOr(
            builder.CreateFCmpOLT(x, builder.CreateUIToFP(fy, T_float64)),
            builder.CreateAnd(
                builder.CreateFCmpOEQ(x, builder.CreateUIToFP(fy, T_float64)),
                builder.CreateICmpUGE(
                    fy, builder.CreateFPToUI(
                        builder.CreateUIToFP(fy, T_float64),
                        T_int64
                    )
                )
            )
        );
    }
    HANDLE(ltsif64,2) {
        x = JL_INT(x);
        fy = FP(y);
        return builder.CreateOr(
            builder.CreateFCmpOLT(builder.CreateSIToFP(x, T_float64), fy),
            builder.CreateAnd(
                builder.CreateFCmpOEQ(builder.CreateSIToFP(x, T_float64), fy),
                builder.CreateICmpSLT(
                    x, builder.CreateFPToSI(
                        builder.CreateSIToFP(x, T_float64),
                        T_int64
                    )
                )
            )
        );
    }
    HANDLE(ltuif64,2) {
        x = JL_INT(x);
        fy = FP(y);
        return builder.CreateOr(
            builder.CreateFCmpOLT(builder.CreateUIToFP(x, T_float64), fy),
            builder.CreateAnd(
                builder.CreateFCmpOEQ(builder.CreateUIToFP(x, T_float64), fy),
                builder.CreateICmpULT(
                    x, builder.CreateFPToUI(
                        builder.CreateUIToFP(x, T_float64),
                        T_int64
                    )
                )
            )
        );
    }
    HANDLE(lesif64,2) {
        x = JL_INT(x);
        fy = FP(y);
        return builder.CreateOr(
            builder.CreateFCmpOLT(builder.CreateSIToFP(x, T_float64), fy),
            builder.CreateAnd(
                builder.CreateFCmpOEQ(builder.CreateSIToFP(x, T_float64), fy),
                builder.CreateICmpSLE(
                    x, builder.CreateFPToSI(
                        builder.CreateSIToFP(x, T_float64),
                        T_int64
                    )
                )
            )
        );
    }
    HANDLE(leuif64,2) {
        x = JL_INT(x);
        fy = FP(y);
        return builder.CreateOr(
            builder.CreateFCmpOLT(builder.CreateUIToFP(x, T_float64), fy),
            builder.CreateAnd(
                builder.CreateFCmpOEQ(builder.CreateUIToFP(x, T_float64), fy),
                builder.CreateICmpULE(
                    x, builder.CreateFPToUI(
                        builder.CreateUIToFP(x, T_float64),
                        T_int64
                    )
                )
            )
        );
    }

    HANDLE(fpiseq32,2) {
        x = FP(x);
        fy = FP(y);
        Value *xi = builder.CreateBitCast(x,  T_int32);
        Value *yi = builder.CreateBitCast(fy, T_int32);
        return builder.CreateOr(
            builder.CreateAnd(
                builder.CreateFCmpUNO(x, x),
                builder.CreateFCmpUNO(fy, fy)
            ),
            builder.CreateAnd(
                builder.CreateICmpEQ(xi, yi),
                builder.CreateFCmpORD(x, fy)
            )
        );
    }
    HANDLE(fpiseq64,2) {
        x = FP(x);
        fy = FP(y);
        Value *xi = builder.CreateBitCast(x,  T_int64);
        Value *yi = builder.CreateBitCast(fy, T_int64);
        return builder.CreateOr(
            builder.CreateAnd(
                builder.CreateFCmpUNO(x, x),
                builder.CreateFCmpUNO(fy, fy)
            ),
            builder.CreateAnd(
                builder.CreateICmpEQ(xi, yi),
                builder.CreateFCmpORD(x, fy)
            )
        );
    }
    HANDLE(fpislt32,2) {
        x = FP(x);
        fy = FP(y);
        Value *xi = builder.CreateBitCast(x,  T_int32);
        Value *yi = builder.CreateBitCast(fy, T_int32);
        return builder.CreateOr(
            builder.CreateAnd(
                builder.CreateFCmpORD(x, x),
                builder.CreateFCmpUNO(fy, fy)
            ),
            builder.CreateAnd(
                builder.CreateFCmpORD(x, fy),
                builder.CreateOr(
                    builder.CreateAnd(
                        builder.CreateICmpSGE(xi, ConstantInt::get(T_int32, 0)),
                        builder.CreateICmpSLT(xi, yi)
                    ),
                    builder.CreateAnd(
                        builder.CreateICmpSLT(xi, ConstantInt::get(T_int32, 0)),
                        builder.CreateICmpUGT(xi, yi)
                    )
                )
            )
        );
    }
    HANDLE(fpislt64,2) {
        x = FP(x);
        fy = FP(y);
        Value *xi = builder.CreateBitCast(x,  T_int64);
        Value *yi = builder.CreateBitCast(fy, T_int64);
        return builder.CreateOr(
            builder.CreateAnd(
                builder.CreateFCmpORD(x, x),
                builder.CreateFCmpUNO(fy, fy)
            ),
            builder.CreateAnd(
                builder.CreateFCmpORD(x, fy),
                builder.CreateOr(
                    builder.CreateAnd(
                        builder.CreateICmpSGE(xi, ConstantInt::get(T_int64, 0)),
                        builder.CreateICmpSLT(xi, yi)
                    ),
                    builder.CreateAnd(
                        builder.CreateICmpSLT(xi, ConstantInt::get(T_int64, 0)),
                        builder.CreateICmpUGT(xi, yi)
                    )
                )
            )
        );
    }

    HANDLE(and_int,2) return builder.CreateAnd(JL_INT(x), JL_INT(y));
    HANDLE(or_int,2)  return builder.CreateOr(JL_INT(x), JL_INT(y));
    HANDLE(xor_int,2) return builder.CreateXor(JL_INT(x), JL_INT(y));
    HANDLE(not_int,1) return builder.CreateXor(JL_INT(x), ConstantInt::get(t, -1));
    HANDLE(shl_int,2) return builder.CreateShl(JL_INT(x), uint_cnvt(t,JL_INT(y)));
    HANDLE(lshr_int,2) return builder.CreateLShr(JL_INT(x), uint_cnvt(t,JL_INT(y)));
    HANDLE(ashr_int,2) return builder.CreateAShr(JL_INT(x), uint_cnvt(t,JL_INT(y)));
    HANDLE(bswap_int,1)
        x = JL_INT(x);
        return builder.CreateCall(
            Intrinsic::getDeclaration(jl_Module, Intrinsic::bswap,
                                      ArrayRef<Type*>(x->getType())), x);
    HANDLE(ctpop_int,1)
        x = JL_INT(x);
        return builder.CreateCall(
            Intrinsic::getDeclaration(jl_Module, Intrinsic::ctpop,
                                      ArrayRef<Type*>(x->getType())), x);
#if !defined(LLVM_VERSION_MAJOR) || (LLVM_VERSION_MAJOR == 3 && LLVM_VERSION_MINOR == 0)
    HANDLE(ctlz_int,1)
        x = JL_INT(x);
        return builder.CreateCall(
            Intrinsic::getDeclaration(jl_Module, Intrinsic::ctlz,
                                      ArrayRef<Type*>(x->getType())), x);
    HANDLE(cttz_int,1)
        x = JL_INT(x);
        return builder.CreateCall(
            Intrinsic::getDeclaration(jl_Module, Intrinsic::cttz,
                                      ArrayRef<Type*>(x->getType())), x);
#elif LLVM_VERSION_MAJOR==3 && LLVM_VERSION_MINOR >= 1
    HANDLE(ctlz_int,1) {
        x = JL_INT(x);
        Type *types[1] = {x->getType()};
        return builder.CreateCall2(
            Intrinsic::getDeclaration(jl_Module, Intrinsic::ctlz,
                                      ArrayRef<Type*>(types)), x, ConstantInt::get(T_int1,0));
    }
    HANDLE(cttz_int,1) {
        x = JL_INT(x);
        Type *types[1] = {x->getType()};
        return builder.CreateCall2(
            Intrinsic::getDeclaration(jl_Module, Intrinsic::cttz, ArrayRef<Type*>(types)), x, ConstantInt::get(T_int1, 0));
    }
#endif

    HANDLE(sext16,1) return builder.CreateSExt(JL_INT(x), T_int16);
    HANDLE(zext16,1) return builder.CreateZExt(JL_INT(x), T_int16);
    HANDLE(sext32,1) return builder.CreateSExt(JL_INT(x), T_int32);
    HANDLE(zext32,1) return builder.CreateZExt(JL_INT(x), T_int32);
    HANDLE(sext64,1) return builder.CreateSExt(JL_INT(x), T_int64);
    HANDLE(zext64,1) return builder.CreateZExt(JL_INT(x), T_int64);
    HANDLE(trunc8,1) return builder.CreateTrunc(JL_INT(x), T_int8);
    HANDLE(trunc16,1) return builder.CreateTrunc(JL_INT(x), T_int16);
    HANDLE(trunc32,1) return builder.CreateTrunc(JL_INT(x), T_int32);
    HANDLE(trunc64,1) return builder.CreateTrunc(JL_INT(x), T_int64);
    HANDLE(fptoui32,1) return builder.CreateFPToUI(FP(x), T_int32);
    HANDLE(fptosi32,1) return builder.CreateFPToSI(FP(x), T_int32);
    HANDLE(fptoui64,1) return builder.CreateFPToUI(FP(x), T_int64);
    HANDLE(fptosi64,1) return builder.CreateFPToSI(FP(x), T_int64);
    HANDLE(fpsiround32,1)
    HANDLE(fpuiround32,1)
    {
        // itrunc(x + copysign(0.5,x))
        Value *bits = JL_INT(x);
        // values with exponent >= nbits are already integers, and this
        // rounding method doesn't always give the right answer there.
        Value *expo = builder.CreateAShr(bits, ConstantInt::get(T_int32,23));
        expo = builder.CreateAnd(expo, ConstantInt::get(T_int32,0xff));
        Value *isint = builder.CreateICmpSGE(expo,
                                             ConstantInt::get(T_int32,127+23));
        Value *half = builder.CreateBitCast(ConstantFP::get(T_float32, 0.5),
                                            T_int32);
        Value *signedhalf =
            builder.CreateOr(half,
                             builder.CreateAnd(bits,
                                               ConstantInt::get(T_int32,
                                                                BIT31)));
        Value *sum = builder.CreateFAdd(FP(x),
                                        builder.CreateBitCast(signedhalf,
                                                              T_float32));
        if (f == fpuiround32) {
            return builder.CreateSelect(isint,
                                        builder.CreateFPToUI(FP(x), T_int32),
                                        builder.CreateFPToUI(sum, T_int32));
        }
        else {
            return builder.CreateSelect(isint,
                                        builder.CreateFPToSI(FP(x), T_int32),
                                        builder.CreateFPToSI(sum, T_int32));
        }
    }
    HANDLE(fpsiround64,1)
    HANDLE(fpuiround64,1)
    {
        Value *bits = JL_INT(x);
        Value *expo = builder.CreateAShr(bits, ConstantInt::get(T_int64,52));
        expo = builder.CreateAnd(expo, ConstantInt::get(T_int64,0x7ff));
        Value *isint = builder.CreateICmpSGE(expo,
                                             ConstantInt::get(T_int64,1023+52));
        Value *half = builder.CreateBitCast(ConstantFP::get(T_float64, 0.5),
                                            T_int64);
        Value *signedhalf =
            builder.CreateOr(half,
                             builder.CreateAnd(bits,
                                               ConstantInt::get(T_int64,
                                                                BIT63)));
        Value *sum = builder.CreateFAdd(FP(x),
                                        builder.CreateBitCast(signedhalf,
                                                              T_float64));
        if (f == fpuiround64) {
            return builder.CreateSelect(isint,
                                        builder.CreateFPToUI(FP(x), T_int64),
                                        builder.CreateFPToUI(sum, T_int64));
        }
        else {
            return builder.CreateSelect(isint,
                                        builder.CreateFPToSI(FP(x), T_int64),
                                        builder.CreateFPToSI(sum, T_int64));
        }
    }
    HANDLE(uitofp32,1)  return builder.CreateUIToFP(JL_INT(x), T_float32);
    HANDLE(sitofp32,1)  return builder.CreateSIToFP(JL_INT(x), T_float32);
    HANDLE(uitofp64,1)  return builder.CreateUIToFP(JL_INT(x), T_float64);
    HANDLE(sitofp64,1)  return builder.CreateSIToFP(JL_INT(x), T_float64);
    HANDLE(fptrunc32,1) return builder.CreateFPTrunc(FP(x), T_float32);
    HANDLE(fpext64,1)
        // when extending a float32 to a float64, we need to force
        // rounding to single precision first. the reason is that it's
        // fine to keep working in extended precision as long as it's
        // understood that everything is implicitly rounded to 23 bits,
        // but if we start looking at more bits we need to actually do the
        // rounding first instead of carrying around incorrect low bits.
        builder.CreateStore(FP(x), jlfloat32temp_var, true);
        return builder.CreateFPExt(builder.CreateLoad(jlfloat32temp_var, true),
                                   T_float64);

    HANDLE(checked_fptosi32,1) {
        x = FP(x);
        Value *v = builder.CreateFPToSI(x, T_int32);
        raise_exception_unless
            (builder.CreateFCmpOEQ(builder.CreateFPExt(x, T_float64),
                                   builder.CreateSIToFP(v, T_float64)),
             jlinexacterr_var, ctx);
        return v;
    }
    HANDLE(checked_fptoui32,1) {
        x = FP(x);
        Value *v = builder.CreateFPToUI(x, T_int32);
        raise_exception_unless
            (builder.CreateFCmpOEQ(builder.CreateFPExt(x, T_float64),
                                   builder.CreateUIToFP(v, T_float64)),
             jlinexacterr_var, ctx);
        return v;
    }
    HANDLE(checked_fptosi64,1) {
        x = FP(x);
        Value *v = builder.CreateFPToSI(x, T_int64);
        if (x->getType() == T_float32)
            x = builder.CreateFPExt(x, T_float64);
        raise_exception_unless(emit_eqfsi64(x, v), jlinexacterr_var, ctx);
        return v;
    }
    HANDLE(checked_fptoui64,1) {
        x = FP(x);
        Value *v = builder.CreateFPToUI(x, T_int64);
        if (x->getType() == T_float32)
            x = builder.CreateFPExt(x, T_float64);
        raise_exception_unless(emit_eqfui64(x, v), jlinexacterr_var, ctx);
        return v;
    }

    HANDLE(abs_float,1)
    {
        x = FP(x);
        Type *intt = JL_INTT(x->getType());
        Value *bits = builder.CreateBitCast(FP(x), intt);
        Value *absbits =
            builder.CreateAnd(bits,
                              ConstantInt::get(intt, APInt::getSignedMaxValue(((IntegerType*)intt)->getBitWidth())));
        return builder.CreateBitCast(absbits, x->getType());
    }
    HANDLE(copysign_float,2)
    {
        x = FP(x);
        fy = FP(y);
        Type *intt = JL_INTT(x->getType());
        Value *bits = builder.CreateBitCast(x, intt);
        Value *sbits = builder.CreateBitCast(fy, intt);
        unsigned nb = ((IntegerType*)intt)->getBitWidth();
        APInt notsignbit = APInt::getSignedMaxValue(nb);
        APInt signbit(nb, 0); signbit.setBit(nb-1);
        Value *rbits =
            builder.CreateOr(builder.CreateAnd(bits,
                                               ConstantInt::get(intt,
                                                                notsignbit)),
                             builder.CreateAnd(sbits,
                                               ConstantInt::get(intt,
                                                                signbit)));
        return builder.CreateBitCast(rbits, x->getType());
    }
    HANDLE(flipsign_int,2)
    {
        x = JL_INT(x);
        fy = JL_INT(y);
        Type *intt = x->getType();
        ConstantInt *cx = dyn_cast<ConstantInt>(x);
        ConstantInt *cy = dyn_cast<ConstantInt>(fy);
        if (cx && cy) {
            APInt ix = cx->getValue();
            APInt iy = cy->getValue();
            return ConstantInt::get(intt, iy.isNonNegative() ? ix : -ix);
        }
        if (cy) {
            APInt iy = cy->getValue();
            return iy.isNonNegative() ? x : builder.CreateSub(ConstantInt::get(intt,0), x);
        }
        Value *tmp = builder.CreateAShr(fy, ConstantInt::get(intt,((IntegerType*)intt)->getBitWidth()-1));
        return builder.CreateXor(builder.CreateAdd(x,tmp),tmp);
    }
    HANDLE(jl_alloca,1) {
        return builder.CreateAlloca(IntegerType::get(jl_LLVMContext, 8),JL_INT(x));
    }
    default:
        assert(false);
    }
    assert(false);
    return NULL;
}

#undef HANDLE

static Function *boxfunc_llvm(FunctionType *ft, const std::string &cname,
                              void *addr)
{
    Function *f =
        Function::Create(ft, Function::ExternalLinkage, cname, jl_Module);
    jl_ExecutionEngine->addGlobalMapping(f, addr);
    return f;
}

static FunctionType *ft1arg(Type *ret, Type *arg)
{
    std::vector<Type*> args1(0);
    args1.push_back(arg);
    return FunctionType::get(ret, args1, false);
}

static FunctionType *ft2arg(Type *ret, Type *arg1, Type *arg2)
{
    std::vector<Type*> args2(0);
    args2.push_back(arg1);
    args2.push_back(arg2);
    return FunctionType::get(ret, args2, false);
}

#define BOX_F(ct,jl_ct)                                                       \
    box_##ct##_func = boxfunc_llvm(ft1arg(jl_pvalue_llvmt, T_##jl_ct),     \
                                   "jl_box_"#ct, (void*)&jl_box_##ct);

static void add_intrinsic(const std::string &name, intrinsic f)
{
    jl_value_t *i = jl_box32(jl_intrinsic_type, (int32_t)f);
    jl_set_const(jl_core_module, jl_symbol((char*)name.c_str()), i);
}

#define ADD_I(name) add_intrinsic(#name, name)

extern "C" void jl_init_intrinsic_functions(void)
{
    ADD_I(box); ADD_I(unbox);
    ADD_I(neg_int); ADD_I(add_int); ADD_I(sub_int); ADD_I(mul_int);
    ADD_I(sdiv_int); ADD_I(udiv_int); ADD_I(srem_int); ADD_I(urem_int);
    ADD_I(smod_int);
    ADD_I(neg_float); ADD_I(add_float); ADD_I(sub_float); ADD_I(mul_float);
    ADD_I(div_float); ADD_I(rem_float);
    ADD_I(eq_int); ADD_I(ne_int);
    ADD_I(slt_int); ADD_I(ult_int);
    ADD_I(sle_int); ADD_I(ule_int);
    ADD_I(eq_float); ADD_I(ne_float);
    ADD_I(lt_float); ADD_I(le_float);
    ADD_I(eqfsi64); ADD_I(eqfui64);
    ADD_I(ltfsi64); ADD_I(ltfui64);
    ADD_I(lefsi64); ADD_I(lefui64);
    ADD_I(ltsif64); ADD_I(ltuif64);
    ADD_I(lesif64); ADD_I(leuif64);
    ADD_I(fpiseq32); ADD_I(fpiseq64);
    ADD_I(fpislt32); ADD_I(fpislt64);
    ADD_I(and_int); ADD_I(or_int); ADD_I(xor_int); ADD_I(not_int);
    ADD_I(shl_int); ADD_I(lshr_int); ADD_I(ashr_int); ADD_I(bswap_int);
    ADD_I(ctpop_int); ADD_I(ctlz_int); ADD_I(cttz_int);
    ADD_I(sext16); ADD_I(zext16); ADD_I(sext32); ADD_I(zext32);
    ADD_I(sext64); ADD_I(zext64); ADD_I(sext_int); ADD_I(zext_int);
    ADD_I(trunc8); ADD_I(trunc16); ADD_I(trunc32); ADD_I(trunc64);
    ADD_I(trunc_int);
    ADD_I(fptoui32); ADD_I(fptosi32); ADD_I(fptoui64); ADD_I(fptosi64);
    ADD_I(fpsiround32); ADD_I(fpsiround64);
    ADD_I(fpuiround32); ADD_I(fpuiround64);
    ADD_I(uitofp32); ADD_I(sitofp32); ADD_I(uitofp64); ADD_I(sitofp64);
    ADD_I(fptrunc32); ADD_I(fpext64);
    ADD_I(abs_float); ADD_I(copysign_float);
    ADD_I(flipsign_int);
    ADD_I(checked_sadd); ADD_I(checked_uadd);
    ADD_I(checked_ssub); ADD_I(checked_usub);
    ADD_I(checked_smul); ADD_I(checked_umul);
    ADD_I(checked_fptosi32); ADD_I(checked_fptoui32);
    ADD_I(checked_fptosi64); ADD_I(checked_fptoui64);
    ADD_I(ccall); ADD_I(jl_alloca);
}<|MERGE_RESOLUTION|>--- conflicted
+++ resolved
@@ -190,14 +190,6 @@
     if (!jl_is_bits_type(bt)) {
         if (jl_is_symbol(x)) {
             bt = (*ctx->declTypes)[((jl_sym_t*)x)->name];
-<<<<<<< HEAD
-            if (bt == NULL || !jl_is_bits_type(bt)) {
-                jl_error("auto_unbox: unable to determine argument type");
-            }
-        } else {
-			jl_error("auto_unbox: something went horribly wrong");
-		}
-=======
         }
         if (bt == NULL || !jl_is_bits_type(bt)) {
             // TODO: make sure this code is valid; hopefully it is
@@ -205,7 +197,6 @@
             emit_error("auto_unbox: unable to determine argument type", ctx);
             return ConstantInt::get(T_size, 0);
         }
->>>>>>> 28a5cf46
     }
     unsigned int nb = jl_bitstype_nbits(bt);
     Type *to = IntegerType::get(jl_LLVMContext, nb);
